--- conflicted
+++ resolved
@@ -20,26 +20,19 @@
     "web3-utils": "^1.5.3"
   },
   "devDependencies": {
-    "@babel/core": "^7.5.5",
+    "@babel/core": "^7.15.5",
     "@babel/plugin-proposal-class-properties": "^7.5.5",
-    "@babel/preset-env": "^7.5.5",
+    "@babel/preset-env": "^7.15.6",
     "@babel/preset-react": "^7.0.0",
     "@types/react": "^16.9.2",
     "@types/react-dom": "^16.9.0",
     "babel-loader": "^8.0.6",
     "copy-webpack-plugin": "^9.0.1",
     "css-loader": "^3.2.0",
-<<<<<<< HEAD
-    "dotenv-webpack": "^2.0.0",
-    "html-webpack-plugin": "^4.3.0",
-    "mini-css-extract-plugin": "^0.9.0",
-    "node-sass": "^4.13.0",
-=======
     "dotenv-webpack": "^7.0.3",
     "html-webpack-plugin": "^5.3.2",
     "mini-css-extract-plugin": "^2.3.0",
     "node-sass": "^6.0.1",
->>>>>>> 1a793dd8
     "rimraf": "^3.0.2",
     "sass-loader": "^12.1.0",
     "serve": "^11.1.0",
@@ -47,16 +40,9 @@
     "style-loader": "^1.0.0",
     "ts-loader": "^9.2.6",
     "typescript": "^3.5.3",
-<<<<<<< HEAD
-    "webpack": "^4.39.2",
-    "webpack-cli": "^3.3.10",
-    "webpack-dev-server": "^3.8.0",
-    "webpack-merge": "^4.2.2"
-=======
     "webpack": "^5.55.1",
     "webpack-cli": "^4.8.0",
     "webpack-dev-server": "^4.3.0",
     "webpack-merge": "^5.8.0"
->>>>>>> 1a793dd8
   }
 }